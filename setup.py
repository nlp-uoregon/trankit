import pathlib
from setuptools import find_packages, setup
import codecs
import os.path


def read(rel_path):
    here = os.path.abspath(os.path.dirname(__file__))
    with codecs.open(os.path.join(here, rel_path), 'r') as fp:
        return fp.read()


def get_version(rel_path):
    for line in read(rel_path).splitlines():
        if line.startswith('__version__'):
            delim = '"' if '"' in line else "'"
            return line.split(delim)[1]
    else:
        raise RuntimeError("Unable to find version string.")


# The directory containing this file
HERE = pathlib.Path(__file__).parent

# The text of the README file
README = (HERE / "README.md").read_text(encoding='utf-8')

# This call to setup() does all the work
setup(
    name="trankit",
    version=get_version("trankit/__init__.py"),
    description="Trankit: A Light-Weight Transformer-based Toolkit for Multilingual Natural Language Processing",
    long_description=README,
    long_description_content_type="text/markdown",
    url="https://github.com/nlp-uoregon/trankit",
    author="NLP Group at the University of Oregon",
    author_email="thien@cs.uoregon.edu",
    license='Apache License 2.0',
    classifiers=[
        'Development Status :: 4 - Beta',

        'Intended Audience :: Developers',
        'Intended Audience :: Education',
        'Intended Audience :: Science/Research',
        'Intended Audience :: Information Technology',
        'Topic :: Scientific/Engineering',
        'Topic :: Scientific/Engineering :: Artificial Intelligence',
        'Topic :: Scientific/Engineering :: Information Analysis',
        'Topic :: Text Processing',
        'Topic :: Text Processing :: Linguistic',
        'Topic :: Software Development',
        'Topic :: Software Development :: Libraries',

        'Programming Language :: Python :: 3.6',
        'Programming Language :: Python :: 3.7',
        'Programming Language :: Python :: 3.8',
        'Programming Language :: Python :: 3.9',
        'Programming Language :: Python :: 3.10',
    ],
    packages=find_packages(),
    include_package_data=True,
<<<<<<< HEAD
    install_requires=['numpy', 'protobuf', 'requests', 'torch>=1.6.0', 'tqdm>=4.27', 'langid==1.1.6', 'filelock', 'tokenizers>=0.7.0', 'regex != 2019.12.17', 'packaging', 'sentencepiece', 'sacremoses', 'transformers'],
=======
    install_requires=['adapters>=0.1.1', 'transformers', 'numpy', 'protobuf', 'requests', 'torch>=1.6.0,<=2.0.1', 'tqdm>=4.27', 'langid==1.1.6', 'filelock', 'tokenizers>=0.7.0', 'regex != 2019.12.17', 'packaging', 'sentencepiece', 'sacremoses', 'six'],
>>>>>>> 7b064827
    entry_points={
    },
)<|MERGE_RESOLUTION|>--- conflicted
+++ resolved
@@ -59,11 +59,7 @@
     ],
     packages=find_packages(),
     include_package_data=True,
-<<<<<<< HEAD
-    install_requires=['numpy', 'protobuf', 'requests', 'torch>=1.6.0', 'tqdm>=4.27', 'langid==1.1.6', 'filelock', 'tokenizers>=0.7.0', 'regex != 2019.12.17', 'packaging', 'sentencepiece', 'sacremoses', 'transformers'],
-=======
-    install_requires=['adapters>=0.1.1', 'transformers', 'numpy', 'protobuf', 'requests', 'torch>=1.6.0,<=2.0.1', 'tqdm>=4.27', 'langid==1.1.6', 'filelock', 'tokenizers>=0.7.0', 'regex != 2019.12.17', 'packaging', 'sentencepiece', 'sacremoses', 'six'],
->>>>>>> 7b064827
+    install_requires=['adapters>=0.1.1', 'transformers<=4.46.3', 'numpy', 'protobuf', 'requests', 'torch>=1.6.0,<=2.0.1', 'tqdm>=4.27', 'langid==1.1.6', 'filelock', 'tokenizers>=0.7.0', 'regex != 2019.12.17', 'packaging', 'sentencepiece', 'sacremoses', 'six'],
     entry_points={
     },
 )